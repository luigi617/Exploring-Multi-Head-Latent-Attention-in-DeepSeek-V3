--- conflicted
+++ resolved
@@ -1,76 +1,3 @@
-<<<<<<< HEAD
-#!/usr/bin/env python
-"""
-Paged Attention – light‑weight local attention that keeps only the
-`page_size` most‑recent keys/values per head.  During generation this
-acts like a size‑N cache window; during training the full sequence is
-chunked into non‑overlapping pages.
-"""
-from __future__ import annotations
-import torch, math
-import torch.nn as nn
-from typing import Optional, Tuple
-
-class PagedAttention(nn.Module):
-    def __init__(self, config, page_size: int = 256):
-        super().__init__()
-        self.hidden_size  = config.hidden_size
-        self.num_heads    = config.num_attention_heads
-        self.page_size    = page_size
-        self.head_dim     = self.hidden_size // self.num_heads
-        self.scale        = self.head_dim ** -0.5
-
-        self.q_proj = nn.Linear(self.hidden_size, self.hidden_size)
-        self.k_proj = nn.Linear(self.hidden_size, self.hidden_size)
-        self.v_proj = nn.Linear(self.hidden_size, self.hidden_size)
-        self.o_proj = nn.Linear(self.hidden_size, self.hidden_size)
-
-    # helpers ------------------------------------------------------------
-    def _reshape(self, x: torch.Tensor) -> torch.Tensor:
-        b, s, _ = x.shape
-        return x.view(b, s, self.num_heads, self.head_dim).transpose(1, 2)  # (B,H,S,D)
-
-    # forward ------------------------------------------------------------
-    def forward(
-        self,
-        hidden_states: torch.Tensor,
-        attention_mask: Optional[torch.Tensor] = None,
-        past_key_value: Optional[Tuple[torch.Tensor, torch.Tensor]] = None,
-        use_cache: bool = False,
-        output_attentions: bool = False,
-    ):
-        b, s, _ = hidden_states.shape
-        q = self._reshape(self.q_proj(hidden_states))                   # (B,H,S,D)
-
-        if past_key_value is not None:
-            k_prev, v_prev = past_key_value                             # each (B,H,L,D)
-            k_new = self._reshape(self.k_proj(hidden_states))
-            v_new = self._reshape(self.v_proj(hidden_states))
-            k = torch.cat([k_prev, k_new], dim=2)[:, :, -self.page_size :, :]
-            v = torch.cat([v_prev, v_new], dim=2)[:, :, -self.page_size :, :]
-        else:
-            k = self._reshape(self.k_proj(hidden_states))
-            v = self._reshape(self.v_proj(hidden_states))
-            # training mode: chunk S into pages (non‑overlap window)
-            if not use_cache:
-                k = k.unfold(dimension=2, size=self.page_size, step=self.page_size)  # (B,H,Pg,L,D)
-                v = v.unfold(dimension=2, size=self.page_size, step=self.page_size)
-                q = q.unfold(dimension=2, size=self.page_size, step=self.page_size)
-                k, v, q = [x.reshape(-1, self.num_heads, self.page_size, self.head_dim) for x in (k, v, q)]
-
-        scores = (q @ k.transpose(-2, -1)) * self.scale                 # (B*,H,S_q,S_k)
-        if attention_mask is not None:
-            scores = scores + attention_mask
-        probs  = scores.softmax(dim=-1)
-        ctx    = probs @ v                                              # (B*,H,S_q,D)
-
-        ctx = ctx.transpose(1,2).contiguous().view(b, -1, self.hidden_size)
-        out = self.o_proj(ctx)
-
-        present = (k, v) if use_cache else None
-        attn = probs if output_attentions else None
-        return out, present, attn
-=======
 # Lightweight paged-KV attention
 
 from __future__ import annotations
@@ -232,5 +159,4 @@
             return (attn_output, (k, v))
         else:
             # HF still expects a second dummy element when both flags are False
-            return (attn_output, None)
->>>>>>> aa226382
+            return (attn_output, None)